--- conflicted
+++ resolved
@@ -52,7 +52,6 @@
     val managedPlayApp = new ManagedPlayApp
     managedPlayApp.onStart()
     managedPlayAppOpt = Some(managedPlayApp)
-
   }
 
   override def stop() : Unit = {
@@ -62,11 +61,7 @@
   override def fetchFeed(): FeedResult = {
     initialPosition match {
       case None => awaitResult(fetchFeedAsync)
-<<<<<<< HEAD
-      case Some(position) => awaitResult(fetchFeedAsync(position.url.path, position.headers))
-=======
       case Some(position) => awaitResult(fetchFeedAsync(position.url.path))
->>>>>>> a408bfc8
     }
 
   }
@@ -111,17 +106,12 @@
     } catch {
       case e:Exception =>
         logger.error(s"Error while fetching feed", e)
-        e.printStackTrace()
         Failure(FeedProcessingException(None, e.getMessage))
     }
   }
 
   private def fetch(url:String, headers: Map[String, String] = Map.empty) : FutureResult = {
-<<<<<<< HEAD
     logger.info(s"fetching $url")
-=======
-    println(s"fetching $url")
->>>>>>> a408bfc8
     val wsResponse = wsClient.getOrElse(WS.client).url(url).withHeaders("Accept" -> contentType).
       withHeaders(headers.toSeq: _*).get()
     wsResponse.map { res =>
@@ -137,12 +127,7 @@
   }
 
   private def transformHeaders(allHeaders : Map[String, Seq[String]]): Map[String, String] = {
-<<<<<<< HEAD
     //null check is needed for MockWS bug, which does not set allHeaders on mocked WSResponse
-=======
-    //TODO null check is needed for MockWS bug, which does not set allHeaders on mocked WSResponse
-    //fixed => waiting for pull request merge https://github.com/leanovate/play-mockws/pull/2
->>>>>>> a408bfc8
     val headers = if (allHeaders == null) Map.empty else allHeaders
     headers collect {
       case ("ETag", s) => ("If-None-Match", s(0))
