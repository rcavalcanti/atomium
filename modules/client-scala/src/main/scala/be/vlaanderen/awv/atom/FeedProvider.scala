--- conflicted
+++ resolved
@@ -1,29 +1,12 @@
 package be.vlaanderen.awv.atom
 
-<<<<<<< HEAD
-import be.vlaanderen.awv.atom.format._
-=======
->>>>>>> e5c61df0
 import com.typesafe.scalalogging.slf4j.Logging
 import resource.Resource
+
 import scala.language.implicitConversions
 import scala.util.Try
 
-<<<<<<< HEAD
-trait FeedProvider[T <: FeedContent]  {
-=======
-/**
- * A feed provider is responsible for providing the feed pages.
- *
- * Currently, Atomium comes with 1 implementation out-of-the-box, a provider that uses the Play WS API for fetching feed
- * pages via HTTP, [[be.vlaanderen.awv.atom.providers.PlayWsBlockingFeedProvider]].
- *
- * When fetching the feed pages, a feed provider should return a [[scala.util.Try]] instead of throwing an exception.
- *
- * @tparam T the type of the entries in the feed
- */
 trait FeedProvider[T]  {
->>>>>>> e5c61df0
   def initialPosition: Option[FeedPosition]
 
   /**
@@ -58,7 +41,7 @@
 
 
 object FeedProvider extends Logging {
-  implicit def managedFeedProvider[T <: FeedContent](provider : FeedProvider[T]) : Resource[FeedProvider[T]] = new Resource[FeedProvider[T]] {
+  implicit def managedFeedProvider[T](provider : FeedProvider[T]) : Resource[FeedProvider[T]] = new Resource[FeedProvider[T]] {
     override def open(r: FeedProvider[T]): Unit = {
       logger.debug(s"Opening ${r.getClass.getSimpleName} ... ")
       provider.start()
