--- conflicted
+++ resolved
@@ -1,16 +1,34 @@
 package be.vlaanderen.awv
 
-<<<<<<< HEAD
-import be.vlaanderen.awv.atom.format.{FeedContent, Feed}
-=======
-import be.vlaanderen.awv.atom.Feed
->>>>>>> e5c61df0
+import be.vlaanderen.awv.atom.Marshallers.{JsonUnmarshaller, XmlUnmarshaller}
 
-import scala.util.Try
+import scala.util.{Failure, Success, Try}
 
 package object atom {
 
   type FeedProcessingResult = Try[Unit]
 
-  type FeedEntryUnmarshaller[T <: FeedContent] = (String) => Try[Feed[T]]
+  type FeedEntryUnmarshaller[T] = (String) => Try[Feed[T]]
+
+  trait FeedUnmarshaller[T] {
+
+    def jsonUnmarshaller: JsonUnmarshaller[Feed[T]]
+    def xmlUnmarshaller: XmlUnmarshaller[Feed[T]]
+
+    def unmarshal(contentType: Option[String], body: String): Try[Feed[T]] = {
+      try {
+        contentType match {
+          case Some("application/json") => Success(jsonUnmarshaller(body))
+          case _ => Success(xmlUnmarshaller(body))
+        }
+      } catch {
+        case e: Exception =>
+          e.printStackTrace()
+          //TODO log it
+          Failure(new FeedProcessingException(None, s"problem unmarshalling feed : ${e.getMessage}"))
+      }
+    }
+
+  }
+
 }