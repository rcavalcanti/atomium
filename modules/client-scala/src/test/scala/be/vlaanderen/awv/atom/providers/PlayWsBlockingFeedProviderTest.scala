--- conflicted
+++ resolved
@@ -1,27 +1,30 @@
 package be.vlaanderen.awv.atom.providers
 
+import javax.xml.bind.JAXBContext
+
+import be.vlaanderen.awv.atom.Marshallers._
 import be.vlaanderen.awv.atom._
-<<<<<<< HEAD
-import be.vlaanderen.awv.atom.format._
-import com.sun.jersey.api.json.{JSONConfiguration, JSONJAXBContext}
-=======
-import be.vlaanderen.awv.atom.Formats._
->>>>>>> e5c61df0
+import com.fasterxml.jackson.core.`type`.TypeReference
+import com.fasterxml.jackson.databind.{SerializationFeature, ObjectMapper}
+import com.fasterxml.jackson.datatype.joda.JodaModule
 import mockws._
 import org.joda.time.DateTime
 import org.scalatest.{FunSuite, Matchers}
 import play.api.mvc.Action
 import play.api.mvc.Results._
 import play.api.test.Helpers._
+import support.{JacksonSupport, JaxbSupport}
 
-import scala.collection.JavaConversions._
+class PlayWsBlockingFeedProviderTest extends FunSuite with Matchers with FeedUnmarshaller[String] {
 
-class PlayWsBlockingFeedProviderTest extends FunSuite with Matchers {
+  implicit val jaxbContext = JAXBContext.newInstance("be.vlaanderen.awv.atom")
+  val xmlUnmarshaller : XmlUnmarshaller[Feed[String]] = JaxbSupport.jaxbUnmarshaller.andThen(JFeedConverters.jFeed2Feed)
 
-  val config: JSONConfiguration = JSONConfiguration.mapped.rootUnwrapping(true).
-    xml2JsonNs(Map("http://www.w3.org/2005/Atom" -> "", "http://www.w3.org/XML/1998/namespace" -> "")).
-    arrays("link", "entry").build
-  implicit val jsonJaxbContext = new JSONJAXBContext(config, "be.vlaanderen.awv.atom.jformat")
+  private val objectMapper = new ObjectMapper()
+  objectMapper.registerModule(new JodaModule)
+  objectMapper.configure(SerializationFeature.WRITE_DATE_KEYS_AS_TIMESTAMPS, false)
+  implicit val objectReader = objectMapper.reader(new TypeReference[JFeed[String]]() {})
+  val jsonUnmarshaller : JsonUnmarshaller[Feed[String]] = JacksonSupport.jacksonUnmarshaller.andThen(JFeedConverters.jFeed2Feed)
 
   test("Feed not found") {
     val notFoundRoute = Route {
@@ -30,7 +33,7 @@
       }
     }
     Scenario(
-      provider = new PlayWsBlockingFeedProvider[String]("http://example.com/feed", None,
+      provider = new PlayWsBlockingFeedProvider[String]("http://example.com/feed", None, this,
         wsClient = Some(MockWS(notFoundRoute))),
       consumedEvents = List(),
       finalPosition = None
@@ -46,7 +49,7 @@
       }
     }
     Scenario(
-      provider = new PlayWsBlockingFeedProvider[String]("http://example.com/feed", None,
+      provider = new PlayWsBlockingFeedProvider[String]("http://example.com/feed", None, this,
         wsClient = Some(MockWS(emptyRoute))),
       consumedEvents = List(),
       finalPosition = None
@@ -55,89 +58,51 @@
     }
   }
 
-  val updated = outputFormatterWithSecondsAndOptionalTZ.print(new DateTime())
+  val updated = Adapters.outputFormatterWithSecondsAndOptionalTZ.print(new DateTime())
 
   val page1: String = """{
-<<<<<<< HEAD
                         |  "base" : "http://example.com",
-                        |  "id" : "http://example.com",
-=======
-                        |  "id" : "page1",
-                        |  "base" : "http://example.com/",
->>>>>>> e5c61df0
-                        |  "title" : "title",
+                        |  "id" : "http://example.com/page1",
+                        |  "title" : "title1",
                         |  "updated" : "2014-01-01",
-                        |  "links" : [ {
-                        |    "rel" : "self",
-                        |    "href" : "http://example.com/feed/1"
-                        |  }, {
-                        |    "rel" : "last",
-                        |    "href" : "/feed/1"
-                        |  }, {
-                        |    "rel" : "previous",
-                        |    "href" : "/feed/2"
-                        |  } ],
-                        |  "entries" : [ {
-                        |    "content" : {
-                        |      "value" : "a1",
-                        |      "rawType" : "text/plain"
-                        |    },
-                        |    "links" : [ ]
-                        |  }, {
-                        |    "content" : {
-                        |      "value" : "b1",
-                        |      "rawType" : "text/plain"
-                        |    },
-                        |    "links" : [ ]
-                        |  }]
+                        |  "links" : [
+                        |     { "rel" : "self", "href" : "http://example.com/feed/1" },
+                        |     { "rel" : "last", "href" : "/feed/1" },
+                        |     { "rel" : "previous", "href" : "/feed/2"}
+                        |  ],
+                        |  "entries" : [
+                        |     { "content" : { "value" : "a1", "type" : "text/plain" }},
+                        |     { "content" : { "value" : "b1", "type" : "text/plain" }}
+                        |  ]
                         |}
                         | """.stripMargin
 
   val page2: String = """{
-<<<<<<< HEAD
                         |  "base" : "http://example.com",
-                        |  "id" : "http://example.com",
-=======
-                        |  "id" : "page2",
-                        |  "base" : "http://example.com/",
->>>>>>> e5c61df0
-                        |  "title" : "title",
+                        |  "id" : "http://example.com/page2",
+                        |  "title" : "title2",
                         |  "updated" : "2014-01-01",
-                        |  "links" : [ {
-                        |    "rel" : "self",
-                        |    "href" : "http://example.com/feed/2"
-                        |  }, {
-                        |    "rel" : "last",
-                        |    "href" : "/feed/1"
-                        |  }, {
-                        |    "rel" : "next",
-                        |    "href" : "/feed/1"
-                        |  } ],
-                        |  "entries" : [ {
-                        |    "content" : {
-                        |      "value" : "a2",
-                        |      "rawType" : "text/plain"
-                        |    },
-                        |    "links" : [ ]
-                        |  }, {
-                        |    "content" : {
-                        |      "value" : "b2",
-                        |      "rawType" : "text/plain"
-                        |    },
-                        |    "links" : [ ]
-                        |  } ]
+                        |  "links" : [
+                        |     { "rel" : "self", "href" : "http://example.com/feed/2" },
+                        |     { "rel" : "last", "href" : "/feed/1" },
+                        |     { "rel" : "next", "href" : "/feed/1" }
+                        |  ],
+                        |  "entries" : [
+                        |     { "content" : { "value" : "a2", "type" : "text/plain" }},
+                        |     { "content" : { "value" : "b2", "type" : "text/plain" }}
+                        |  ]
                         |}
                         | """.stripMargin
 
   test("feed is consumed from begin to end") {
     val route = Route {
-      case (GET, u) if u === "http://example.com/feed" => Action  { Ok(page2).withHeaders(ETAG -> "foo") }
-      case (GET, u) if u === "http://example.com/feed/1" => Action  { Ok(page1).withHeaders(ETAG -> "bar") }
-      case (GET, u) if u === "http://example.com/feed/2" => Action { Ok(page2).withHeaders(ETAG -> "foo") }
+      case (GET, u) if u === "http://example.com/feed" => Action  { Ok(page2).withHeaders(CONTENT_TYPE -> "application/json") }
+      case (GET, u) if u === "http://example.com/feed/1" => Action  { Ok(page1).withHeaders(CONTENT_TYPE -> "application/json") }
+      case (GET, u) if u === "http://example.com/feed/2" => Action { Ok(page2).withHeaders(CONTENT_TYPE -> "application/json") }
       case (GET, u) => Action { NotFound(s"$u not found") }
     }
     Scenario(
-      provider = new PlayWsBlockingFeedProvider[String]("http://example.com/feed", None, wsClient = Some(MockWS(route))),
+      provider = new PlayWsBlockingFeedProvider[String]("http://example.com/feed", None, this, wsClient = Some(MockWS(route))),
       consumedEvents = List("a1", "b1", "a2", "b2"),
       //finalPosition is on second element (index=1) of second feed page
       finalPosition = Some(FeedPosition(Url("http://example.com/feed/2"), 1))
@@ -146,14 +111,14 @@
 
   test("feed is consumed from initialPosition to end") {
     val route = Route {
-      case (GET, u) if u === "http://example.com/feed" => Action  { Ok(page2).withHeaders(ETAG -> "foo") }
-      case (GET, u) if u === "http://example.com/feed/1" => Action  { Ok(page1).withHeaders(ETAG -> "bar") }
-      case (GET, u) if u === "http://example.com/feed/2" => Action { Ok(page2).withHeaders(ETAG -> "foo") }
+      case (GET, u) if u === "http://example.com/feed" => Action  { Ok(page2).withHeaders(CONTENT_TYPE -> "application/json") }
+      case (GET, u) if u === "http://example.com/feed/1" => Action  { Ok(page1).withHeaders(CONTENT_TYPE -> "application/json") }
+      case (GET, u) if u === "http://example.com/feed/2" => Action { Ok(page2).withHeaders(CONTENT_TYPE -> "application/json") }
       case (GET, u) => Action { NotFound(s"$u not found") }
     }
     Scenario(
       provider = new PlayWsBlockingFeedProvider[String]("http://example.com/feed",
-        Some(FeedPosition(Url("http://example.com/feed/1"), 0)), wsClient = Some(MockWS(route))),
+        Some(FeedPosition(Url("http://example.com/feed/1"), 0)), this, wsClient = Some(MockWS(route))),
       consumedEvents = List("b1", "a2", "b2"),
       //finalPosition is on second element (index=1) of second feed page
       finalPosition = Some(FeedPosition(Url("http://example.com/feed/2"), 1))
@@ -162,12 +127,12 @@
 
   test("initialPosition is start of feed (all entries consumed) so no new entries need to be processed") {
     val route = Route {
-      case (GET, u) if u === "http://example.com/feed/2" => Action { Ok(page2).withHeaders(ETAG -> "foo") }
+      case (GET, u) if u === "http://example.com/feed/2" => Action { Ok(page2).withHeaders(CONTENT_TYPE -> "application/json") }
       case (GET, u) => Action { NotFound(s"$u not found") }
     }
     Scenario(
       provider = new PlayWsBlockingFeedProvider[String]("http://example.com/feed",
-        Some(FeedPosition(Url("http://example.com/feed/2"), 1)), wsClient = Some(MockWS(route))),
+        Some(FeedPosition(Url("http://example.com/feed/2"), 1)), this, wsClient = Some(MockWS(route))),
       consumedEvents = List(),
       finalPosition = None
     ) assertResult { result =>
@@ -181,7 +146,7 @@
       case (GET, u) => Action { NotFound(s"$u not found") }
     }
     Scenario(
-      provider = new PlayWsBlockingFeedProvider[String]("http://example.com/feed", None, wsClient = Some(MockWS(route))),
+      provider = new PlayWsBlockingFeedProvider[String]("http://example.com/feed", None, this, wsClient = Some(MockWS(route))),
       consumedEvents = List(),
       finalPosition = None
     ) assertResult { result =>
@@ -196,7 +161,7 @@
     }
     Scenario(
       provider = new PlayWsBlockingFeedProvider[String]("http://example.com/feed",
-        Some(FeedPosition(Url("http://example.com/feed/1"), 0)), wsClient = Some(MockWS(route))),
+        Some(FeedPosition(Url("http://example.com/feed/1"), 0)), this, wsClient = Some(MockWS(route))),
       consumedEvents = List(),
       finalPosition = None //since there never was any entry consumed, this is None
     ) assertResult { result =>
