package be.vlaanderen.awv.atom

import java.net.URI
<<<<<<< HEAD

import java.net.URI
=======
>>>>>>> a408bfc8
import org.joda.time.LocalDateTime

/**
 * Representation of a (page in an) Atom feed.
 *
 * @param id the feed ID
 * @param base the base URI
 * @param title the feed title
 * @param updated indicates when the feed was last updated
 * @param generator the feed generator
 * @param links the links associated with this feed
 * @param entries the entries in the feed page
 * @tparam T the type of entry
 */
case class Feed[T](id: String,
                   base: Url,
                   title: Option[String],
                   generator: Option[Generator] = None,
                   updated: LocalDateTime,
                   links: List[Link],
                   entries: List[Entry[T]],
                   headers: Map[String, String] = Map.empty) {

  assert(links.exists(_.rel == Link.selfLink), "Link to self is mandatory")

  val selfLink : Link = findLinkByName(Link.selfLink).get // safe, since invariant is checked in constructor
  val nextLink : Option[Link] = findLinkByName(Link.nextLink)
  val firstLink : Option[Link] = findLinkByName(Link.firstLink)
  val previousLink : Option[Link] = findLinkByName(Link.previousLink)
  val lastLink : Option[Link] = findLinkByName(Link.lastLink)
  val collectionLink : Option[Link] = findLinkByName(Link.collectionLink)

  def findLinkByName(linkName:String) : Option[Link] = {
    links.collectFirst {
      case link @ Link(`linkName`, _) => link
    }
  }

  val baseUri = new URI(base.path)
  require(baseUri.isAbsolute)

  def resolveUrl(url : Url) = {
    new Url(baseUri.resolve(url.path).toString)
  }

  def calcETag: String = {
    val m = java.security.MessageDigest.getInstance("MD5")
    val utf8 = "UTF-8"
    m.update(baseUri.toString.getBytes(utf8))
    m.update(id.getBytes(utf8))
    links foreach { link =>
      m.update(link.toString().getBytes(utf8))
    }
    entries foreach { entry =>
      m.update(entry.content.value.toString().getBytes(utf8))
      entry.links foreach { link =>
        m.update(link.toString().getBytes(utf8))
      }
    }
    new java.math.BigInteger(1, m.digest()).toString(16)
  }

  /**
   * @return true if this Feed page is complete, i.e. no more entries will ever be added to it.
   *         This can be used to set appropriate HTTP caching headers
   */
  def complete() = {
    links.count(_.rel == Link.previousLink) == 1
  }

}<|MERGE_RESOLUTION|>--- conflicted
+++ resolved
@@ -1,11 +1,6 @@
 package be.vlaanderen.awv.atom
 
 import java.net.URI
-<<<<<<< HEAD
-
-import java.net.URI
-=======
->>>>>>> a408bfc8
 import org.joda.time.LocalDateTime
 
 /**
