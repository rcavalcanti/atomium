--- conflicted
+++ resolved
@@ -51,13 +51,8 @@
 
     static class ExampleEntryConsumer implements EntryConsumer<ExampleFeedEntry> {
         @Override
-<<<<<<< HEAD
         public void consume(FeedPosition position, Entry<ExampleFeedEntry> entry) {
-            System.out.println("Consuming position " + position.index());
-=======
-        public Validation<FeedProcessingError, FeedPosition> consume(FeedPosition position, Entry<ExampleFeedEntry> entry) {
             System.out.println("Consuming position " + position.index() + " entry " + entry.content());
->>>>>>> 1840830d
             try {
                 handleEvent(entry.content().value().head(), position);
             } catch (Exception e) {
@@ -73,28 +68,18 @@
 
     static class ExampleFeedProvider implements FeedProvider<ExampleFeedEntry> {
         @Override
-<<<<<<< HEAD
         public Feed<ExampleFeedEntry> fetchFeed() {
-            return fetchFeed("http://example.com/feeds/1");
+            throw new UnsupportedOperationException("Should be called with a feed URL.");
         }
 
         @Override
         public Feed<ExampleFeedEntry> fetchFeed(String url) {
-            System.out.println("Fetching page " + url);
-=======
-        public Validation<FeedProcessingError, Feed<ExampleFeedEntry>> fetchFeed() {
-            throw new UnsupportedOperationException("Should be called with a feed URL.");
-        }
-
-        @Override
-        public Validation<FeedProcessingError, Feed<ExampleFeedEntry>> fetchFeed(String page) {
             System.out.println("Fetching page " + page);
             int intPage = 0;
             //intPage = Integer.parseInt(page);  // @todo make it fail --- with message "null"
             if (page.endsWith("/1")) intPage=1;
             if (page.endsWith("/2")) intPage=2;
             if (page.endsWith("/3")) intPage=3;
->>>>>>> 1840830d
 
             List<Entry<ExampleFeedEntry>> entries = new ArrayList<Entry<ExampleFeedEntry>>();
             List<ExampleFeedEntry> values1 = new ArrayList<ExampleFeedEntry>();
