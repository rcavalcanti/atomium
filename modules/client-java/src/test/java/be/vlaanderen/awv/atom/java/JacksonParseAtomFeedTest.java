--- conflicted
+++ resolved
@@ -30,19 +30,11 @@
 
         JFeed<EventFeedEntryTo> feed = mapper.readValue(json, new TypeReference<JFeed<EventFeedEntryTo>>() { });
 
-<<<<<<< HEAD
-        System.out.println(feed.getEntries()[0].getContent().getRawType());
-        System.out.println(feed.getEntries()[0].getContent().getValue().getClass());
-        System.out.println(feed.getEntries()[0].getContent().getValue());
-        assertThat(feed).isNotNull();
-        assertThat(feed.getEntries()[0].getContent().getValue()).isInstanceOf(EventFeedEntryTo.class);
-=======
         assertThat(feed).isNotNull();
         System.out.println(feed.getEntries().get(0).getContent().getType());
         System.out.println(feed.getEntries().get(0).getContent().getValue().getClass());
         System.out.println(feed.getEntries().get(0).getContent().getValue());
         assertThat(feed.getEntries().get(0).getContent().getValue()).isInstanceOf(EventFeedEntryTo.class);
->>>>>>> a408bfc8
     }
 
 }