--- conflicted
+++ resolved
@@ -1,16 +1,11 @@
 package controllers
 
-<<<<<<< HEAD
-import be.vlaanderen.awv.atom.format._
-import be.vlaanderen.awv.atom.{Context, FeedStore, UrlBuilder}
-=======
 import be.vlaanderen.awv.atom._
->>>>>>> e5c61df0
 import org.joda.time.LocalDateTime
 
 import scala.collection.mutable.ListBuffer
 
-class MemoryFeedStore[T <: FeedContent](feedName: String, baseUrl: Url, title : Option[String], contentType: String = "text/plain") extends FeedStore[T] {
+class MemoryFeedStore[T](feedName: String, baseUrl: Url, title : Option[String], contentType: String = "text/plain") extends FeedStore[T] {
   val entries: ListBuffer[(T, LocalDateTime)] = new ListBuffer[(T, LocalDateTime)]
 
   val urlProvider : UrlBuilder = new UrlBuilder {
@@ -28,13 +23,8 @@
     entries.drop(start).take(pageSize).reverse.toList match {
       case Nil => None
       case l => Some(Feed[T](
-<<<<<<< HEAD
         base = baseUrl,
         id = (baseUrl / feedName).path,
-=======
-        id = baseUrl / feedName path,
-        base = baseUrl / feedName,
->>>>>>> e5c61df0
         title = title,
         updated = l.head._2.toDateTime(),
         links = List(link(Link.selfLink, start, pageSize),
@@ -51,9 +41,9 @@
   }
 
   override def push(it: Iterable[T]) = {
-    val dateTime = new LocalDateTime()
+    val localDateTime: LocalDateTime = new LocalDateTime()
     it foreach { t =>
-      entries append ((t, dateTime))
+      entries append((t, localDateTime))
     }
   }
 
