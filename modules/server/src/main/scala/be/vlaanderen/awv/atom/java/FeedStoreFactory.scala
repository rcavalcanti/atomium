package be.vlaanderen.awv.atom.java

import be.vlaanderen.awv.atom.Context
import be.vlaanderen.awv.atom.format.FeedContent

<<<<<<< HEAD
trait FeedStoreFactory[E <: FeedContent, C <: Context] {
=======
/**
 * Responsible for creating feed stores
 *
 * @tparam E the type of the feed entries
 * @tparam C the type of the context, which is required for feed stores
 */
trait FeedStoreFactory[E, C <: Context] {

  /**
   * Creates a new feed store
   *
   * @param feedName the name of the feed, which can be used as an identifier for the feed
   * @param context the feed store context
   *
   * @return a new feed store
   */
>>>>>>> e5c61df0
  def create(feedName: String, context: C): FeedStore[E]

}<|MERGE_RESOLUTION|>--- conflicted
+++ resolved
@@ -1,11 +1,7 @@
 package be.vlaanderen.awv.atom.java
 
 import be.vlaanderen.awv.atom.Context
-import be.vlaanderen.awv.atom.format.FeedContent
 
-<<<<<<< HEAD
-trait FeedStoreFactory[E <: FeedContent, C <: Context] {
-=======
 /**
  * Responsible for creating feed stores
  *
@@ -22,7 +18,6 @@
    *
    * @return a new feed store
    */
->>>>>>> e5c61df0
   def create(feedName: String, context: C): FeedStore[E]
 
 }