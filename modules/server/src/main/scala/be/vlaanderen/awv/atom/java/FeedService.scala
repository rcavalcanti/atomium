package be.vlaanderen.awv.atom.java

import be.vlaanderen.awv.atom.Context
import be.vlaanderen.awv.atom.format.FeedContent
import scala.collection.JavaConverters._

<<<<<<< HEAD
class FeedService[E <: FeedContent, C <: Context](context: C, feedName: String, entriesPerPage: Integer, title: String, feedStoreFactory: FeedStoreFactory[E, C]) {
=======
/**
 * Wrapper wround the [[be.vlaanderen.awv.atom.FeedService]] that offers a Java-like interface.
 *
 * @param feedName the name of this feed, which can be used as an identifier for the feed
 * @param entriesPerPage the number of entries per page
 * @param feedStoreFactory a factory for creating feed stores*
 * @param context the context, which is required for feed stores
 *
 * @tparam E the type of the feed entries
 * @tparam C the type of the context, which is required for feed stores
 */
class FeedService[E, C <: Context](context: C, feedName: String, entriesPerPage: Integer, feedStoreFactory: FeedStoreFactory[E, C]) {
>>>>>>> e5c61df0
  private val underlying: be.vlaanderen.awv.atom.FeedService[E, C] =
    new be.vlaanderen.awv.atom.FeedService[E, C](feedName, entriesPerPage, (name, context) => feedStoreFactory.create(name, context))

  /**
   * Adds elements to the feed.
   *
   * @param elements the elements to add
   */
  def push(elements: java.lang.Iterable[E]) = underlying.push(elements.asScala)(context)

  /**
   * Adds an element to the feed.
   *
   * @param element the element to add
   */
  def push(element: E) = underlying.push(element)(context)

  /**
   * Retrieves a feed page.
   * @param start the starting entry
   * @param count the number of entries
   * @return the feed page
   */
  def getFeed(start:Int, count:Int) = underlying.getFeedPage(start, count)(context)
}<|MERGE_RESOLUTION|>--- conflicted
+++ resolved
@@ -1,12 +1,8 @@
 package be.vlaanderen.awv.atom.java
 
 import be.vlaanderen.awv.atom.Context
-import be.vlaanderen.awv.atom.format.FeedContent
 import scala.collection.JavaConverters._
 
-<<<<<<< HEAD
-class FeedService[E <: FeedContent, C <: Context](context: C, feedName: String, entriesPerPage: Integer, title: String, feedStoreFactory: FeedStoreFactory[E, C]) {
-=======
 /**
  * Wrapper wround the [[be.vlaanderen.awv.atom.FeedService]] that offers a Java-like interface.
  *
@@ -19,7 +15,6 @@
  * @tparam C the type of the context, which is required for feed stores
  */
 class FeedService[E, C <: Context](context: C, feedName: String, entriesPerPage: Integer, feedStoreFactory: FeedStoreFactory[E, C]) {
->>>>>>> e5c61df0
   private val underlying: be.vlaanderen.awv.atom.FeedService[E, C] =
     new be.vlaanderen.awv.atom.FeedService[E, C](feedName, entriesPerPage, (name, context) => feedStoreFactory.create(name, context))
 
