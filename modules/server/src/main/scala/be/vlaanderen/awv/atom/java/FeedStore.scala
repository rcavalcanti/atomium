package be.vlaanderen.awv.atom.java

<<<<<<< HEAD
import be.vlaanderen.awv.atom.format.{FeedContent, Feed}
import be.vlaanderen.awv.atom.{UrlBuilder, Context}

abstract class FeedStore[E <: FeedContent] extends be.vlaanderen.awv.atom.FeedStore[E] {
=======
import be.vlaanderen.awv.atom.{Feed, UrlBuilder, Context}

/**
 * Wrapper wround the [[be.vlaanderen.awv.atom.FeedStore]] that offers a Java-like interface.
 *
 * @tparam E type of the elements in the feed
 */
abstract class FeedStore[E] extends be.vlaanderen.awv.atom.FeedStore[E] {
>>>>>>> e5c61df0
  def underlying: be.vlaanderen.awv.atom.FeedStore[E]

  override def context: Context = underlying.context

  override def urlProvider: UrlBuilder = underlying.urlProvider

  /**
   * Retrieves a page of the feed.
   *
   * @param start the starting entry
   * @param pageSize the number of entries in the feed page            
   * @return the feed page or `None` if the page is not found
   */
  override def getFeed(start: Int, pageSize: Int): Option[Feed[E]] = underlying.getFeed(start, pageSize)

  /**
   * retrieve the head of the feed, i.e. the feed page containing the most recent entries
   * @param pageSize the number of entries to return
   * @return the head of the feed
   */
  override def getHeadOfFeed(pageSize: Int): Option[Feed[E]] = underlying.getHeadOfFeed(pageSize)

  /**
   * Push entries onto the feed
   * @param entries the entries to push to the feed
   */
  override def push(entries: Iterable[E]) = underlying.push(entries)

}<|MERGE_RESOLUTION|>--- conflicted
+++ resolved
@@ -1,11 +1,5 @@
 package be.vlaanderen.awv.atom.java
 
-<<<<<<< HEAD
-import be.vlaanderen.awv.atom.format.{FeedContent, Feed}
-import be.vlaanderen.awv.atom.{UrlBuilder, Context}
-
-abstract class FeedStore[E <: FeedContent] extends be.vlaanderen.awv.atom.FeedStore[E] {
-=======
 import be.vlaanderen.awv.atom.{Feed, UrlBuilder, Context}
 
 /**
@@ -14,7 +8,6 @@
  * @tparam E type of the elements in the feed
  */
 abstract class FeedStore[E] extends be.vlaanderen.awv.atom.FeedStore[E] {
->>>>>>> e5c61df0
   def underlying: be.vlaanderen.awv.atom.FeedStore[E]
 
   override def context: Context = underlying.context
