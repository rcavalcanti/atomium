package be.vlaanderen.awv.atom

/**
 * A feed store is responsible for the persistence of feeds.
 *
 * TODO: support to undo new additions (transactional)
 * 
 * @tparam E type of the elements in the feed
 */
trait FeedStore[E] {

  def context: Context

  /**
   * Retrieves a page of the feed.
   *
   * @param start the starting entry
   * @param pageSize the number of entries
   * @return the feed page or `None` if the page is not found
   */
  def getFeed(start:Int, pageSize: Int): Option[Feed[E]]


  /**
   * Retrieves the head of the feed. This is the first page containing the most recent entries
   * @param pageSize
   * @return the head of the feed
   */
  def getHeadOfFeed(pageSize: Int): Option[Feed[E]]

  /**
   * push a list of entries to the feed
   * @param entries the entries to push to the feed
   */
  def push(entries: Iterable[E])

  /**
<<<<<<< HEAD
=======
   * push a single entry to the feed
   * @param entry the entry to push to the feed
   */
  def push(entry: E): Unit = {
    push(List(entry))
  }

  /**
>>>>>>> a408bfc8
   * This method is called when the [[be.vlaanderen.awv.atom.FeedService]] is started.
   * This can be used as a hook (to check consistency, for example)
   */
  def open()  : Unit = {}

  /**
   * This method is called when the [[be.vlaanderen.awv.atom.FeedService]] is stopped.
   */
  def close() : Unit = {}

}<|MERGE_RESOLUTION|>--- conflicted
+++ resolved
@@ -35,8 +35,6 @@
   def push(entries: Iterable[E])
 
   /**
-<<<<<<< HEAD
-=======
    * push a single entry to the feed
    * @param entry the entry to push to the feed
    */
@@ -45,7 +43,6 @@
   }
 
   /**
->>>>>>> a408bfc8
    * This method is called when the [[be.vlaanderen.awv.atom.FeedService]] is started.
    * This can be used as a hook (to check consistency, for example)
    */
