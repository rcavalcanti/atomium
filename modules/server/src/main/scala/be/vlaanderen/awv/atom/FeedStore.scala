package be.vlaanderen.awv.atom

<<<<<<< HEAD
import be.vlaanderen.awv.atom.format.{FeedContent, Link, Feed}

=======
>>>>>>> e5c61df0
/**
 * A feed store is responsible for the persistence of feeds.
 *
 * TODO: support to undo new additions (transactional)
 * 
 * @tparam E type of the elements in the feed
 */
trait FeedStore[E <: FeedContent] {

  def context: Context
  def urlProvider: UrlBuilder

  /**
   * Retrieves a page of the feed.
   *
   * @param start the starting entry
   * @param pageSize the number of entries
   * @return the feed page or `None` if the page is not found
   */
  def getFeed(start: Int, pageSize: Int): Option[Feed[E]]

  /**
   * Retrieves the head of the feed. This is the first page containing the most recent entries
   * @param pageSize
   * @return the head of the feed
   */
  def getHeadOfFeed(pageSize: Int): Option[Feed[E]]

  protected final def getHeadOfFeed(pageSize:Int, max: Int): Option[Feed[E]] = {
      if (max > 0) {
        getFeed(((max-1) / pageSize) * pageSize, pageSize)
      } else {
        None
      }
  }
  
  /**
   * push a list of entries to the feed
   * @param entries the entries to push to the feed
   */
  def push(entries: Iterable[E])

  /**
   * push a single entry to the feed
   * @param entry the entry to push to the feed
   */
  def push(entry: E): Unit  = {
    push(List(entry))
  }

  /**
   * This method is called when the [[be.vlaanderen.awv.atom.FeedService]] is started.
   * This can be used as a hook (to check consistency, for example)
   */
  def open()  : Unit = {}

  /**
   * This method is called when the [[be.vlaanderen.awv.atom.FeedService]] is stopped.
   */
  def close() : Unit = {}

  protected def getNextLink(start: Int, count: Int) : Option[Link] = {
    if (start - count >= 0)
      Some(link(Link.nextLink, start-count, count))
    else
      None
  }

  protected def getPreviousLink(start: Int, count: Int, total: Int): Option[Link] = {
    if (start + count < total)
      Some(link(Link.previousLink, start+count, count))
    else
      None
  }

  protected def link(l: String, start: Int, pageSize: Int): Link = {
    Link(l, urlProvider.feedLink(start, pageSize))
  }

}<|MERGE_RESOLUTION|>--- conflicted
+++ resolved
@@ -1,10 +1,5 @@
 package be.vlaanderen.awv.atom
 
-<<<<<<< HEAD
-import be.vlaanderen.awv.atom.format.{FeedContent, Link, Feed}
-
-=======
->>>>>>> e5c61df0
 /**
  * A feed store is responsible for the persistence of feeds.
  *
@@ -12,7 +7,7 @@
  * 
  * @tparam E type of the elements in the feed
  */
-trait FeedStore[E <: FeedContent] {
+trait FeedStore[E] {
 
   def context: Context
   def urlProvider: UrlBuilder
@@ -51,7 +46,7 @@
    * push a single entry to the feed
    * @param entry the entry to push to the feed
    */
-  def push(entry: E): Unit  = {
+  def push(entry: E): Unit = {
     push(List(entry))
   }
 
