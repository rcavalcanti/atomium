package be.vlaanderen.awv.atom

<<<<<<< HEAD
import be.vlaanderen.awv.atom.format.{FeedContent, Feed}

class FeedService[E <: FeedContent, C <: Context](feedName: String, entriesPerPage: Int, feedStoreFactory: (String, C) => FeedStore[E]) {
=======
/**
 * A feed service provides the following functionality:
 *  - push new entries to the feed
 *  - get a page from the feed
 *
 * @param feedName the name of this feed, which can be used as an identifier for the feed
 * @param entriesPerPage the number of entries per page
 * @param feedStoreFactory a factory for creating feed stores
 * @tparam E the type of the feed entries
 * @tparam C the type of the context, which is required for feed stores
 */
class FeedService[E, C <: Context](feedName: String, entriesPerPage: Int, feedStoreFactory: (String, C) => FeedStore[E]) {
>>>>>>> e5c61df0

  /**
   * Adds elements to the feed.
   *
   * @param elements the elements to add
   * @param context the context, which is required for feed stores
   */
  def push(elements: Iterable[E])(implicit context: C): Unit = {
    feedStoreFactory(feedName, context).push(elements)
  }

  /**
   * Adds an element to the feed.
   *
   * @param element the element to add
   * @param context the context, which is required for feed stores
   */
  def push(element: E)(implicit context: C): Unit = {
    push(List(element))(context)
  }

  /**
   * Retrieves a feed page
   * @param start start feed from entry
   * @param pageSize number of entries to return in feed page
   * @param context to retrieve the feed page
   * @return a feed page or None if the start and pageSize are incorrect, for example arbitrary chosen by atom client,
   *         because this defeats the caching heuristics. Clients should navigate using the links in the atom feed
   */
  def getFeedPage(start: Int, pageSize:Int)(implicit context: C):Option[Feed[E]] = {
    if (pageSize == entriesPerPage && start % pageSize == 0) {
      feedStoreFactory(feedName, context).getFeed(start, pageSize)
    } else {
      None
    }
  }

  /**
   * Retrieves the head of the feed
   * @param context the context, which is required for feed stores
   * @return the head of the feed. This is the first page containing the most recent entries
   */
  def getHeadOfFeed()(implicit context: C) : Option[Feed[E]] = {
    feedStoreFactory(feedName, context).getHeadOfFeed(entriesPerPage)
  }

}<|MERGE_RESOLUTION|>--- conflicted
+++ resolved
@@ -1,10 +1,5 @@
 package be.vlaanderen.awv.atom
 
-<<<<<<< HEAD
-import be.vlaanderen.awv.atom.format.{FeedContent, Feed}
-
-class FeedService[E <: FeedContent, C <: Context](feedName: String, entriesPerPage: Int, feedStoreFactory: (String, C) => FeedStore[E]) {
-=======
 /**
  * A feed service provides the following functionality:
  *  - push new entries to the feed
@@ -17,7 +12,6 @@
  * @tparam C the type of the context, which is required for feed stores
  */
 class FeedService[E, C <: Context](feedName: String, entriesPerPage: Int, feedStoreFactory: (String, C) => FeedStore[E]) {
->>>>>>> e5c61df0
 
   /**
    * Adds elements to the feed.
@@ -56,8 +50,7 @@
   }
 
   /**
-   * Retrieves the head of the feed
-   * @param context the context, which is required for feed stores
+   * @param context to retrieve the feed page
    * @return the head of the feed. This is the first page containing the most recent entries
    */
   def getHeadOfFeed()(implicit context: C) : Option[Feed[E]] = {
