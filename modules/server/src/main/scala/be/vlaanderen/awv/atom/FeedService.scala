package be.vlaanderen.awv.atom

/**
 * A feed service provides the following functionality:
 *  - push new entries to the feed
 *  - get a page from the feed
 *
 * @param feedName the name of this feed, which can be used as an identifier for the feed
 * @param entriesPerPage the number of entries per page
 * @param feedStoreFactory a factory for creating feed stores
 * @tparam E the type of the feed entries
 * @tparam C the type of the context, which is required for feed stores
 */
class FeedService[E, C <: Context](feedName: String, entriesPerPage: Int, feedStoreFactory: (String, C) => AbstractFeedStore[E]) {

  /**
   * Adds elements to the feed.
   *
   * @param elements the elements to add
   * @param context the context, which is required for feed stores
   */
  def push(elements: Iterable[E])(implicit context: C): Unit = {
    feedStoreFactory(feedName, context).push(elements)
  }

  /**
   * Adds an element to the feed.
   *
   * @param element the element to add
   * @param context the context, which is required for feed stores
   */
  def push(element: E)(implicit context: C): Unit = {
    push(List(element))(context)
  }

  /**
   * Retrieves a feed page
   * @param start start feed from entry
   * @param pageSize number of entries to return in feed page
   * @param context to retrieve the feed page
   * @return a feed page or None if the start and pageSize are incorrect, for example arbitrary chosen by atom client,
   *         because this defeats the caching heuristics. Clients should navigate using the links in the atom feed
   */
  def getFeedPage(start: Int, pageSize:Int)(implicit context: C):Option[Feed[E]] = {
    if (pageSize == entriesPerPage && start % pageSize == 1) {
      feedStoreFactory(feedName, context).getFeed(start, pageSize)
    } else {
      None
    }
  }

  /**
<<<<<<< HEAD
   * Retrieves the head of the feed
   * @param context the context, which is required for feed stores
=======
   * @param context to retrieve the feed page
>>>>>>> a408bfc8
   * @return the head of the feed. This is the first page containing the most recent entries
   */
  def getHeadOfFeed()(implicit context: C) : Option[Feed[E]] = {
    feedStoreFactory(feedName, context).getHeadOfFeed(entriesPerPage)
  }

}<|MERGE_RESOLUTION|>--- conflicted
+++ resolved
@@ -50,16 +50,13 @@
   }
 
   /**
-<<<<<<< HEAD
    * Retrieves the head of the feed
    * @param context the context, which is required for feed stores
-=======
-   * @param context to retrieve the feed page
->>>>>>> a408bfc8
    * @return the head of the feed. This is the first page containing the most recent entries
    */
   def getHeadOfFeed()(implicit context: C) : Option[Feed[E]] = {
     feedStoreFactory(feedName, context).getHeadOfFeed(entriesPerPage)
   }
 
+
 }