package be.wegenenverkeer.atom

<<<<<<< HEAD
import _root_.java.util.UUID

import be.wegenenverkeer.atom.jdbc.{EntryData, Dialect}
=======
import be.wegenenverkeer.atom.models.EntryModel
import be.wegenenverkeer.atom.slick.FeedComponent
>>>>>>> 8b350b7a
import org.joda.time.LocalDateTime

abstract class AbstractJdbcFeedStore[E](context: JdbcContext,
                                        feedName: String,
                                        title: Option[String],
                                        ser: E => String,
                                        deser: String => E,
                                        urlBuilder: UrlBuilder) extends AbstractFeedStore[E](feedName, title, urlBuilder) {

  /**
   * The concrete implementation of the JDBC feed store must extend a specific SQL dialect.
   */
  dialect: Dialect =>

  /**
   * The JDBC context is made implicit.
   */
  implicit val ctx: JdbcContext = context

  /**
   * The table name for the feed entries, which has to be specified by subclasses.
   */
  def entryTableName: String

  /**
   * Retrieves entries with their sequence numbers from the feed
   *
   * @param start the starting entry (inclusive), MUST be returned in the entries
   * @param count the number of entries to return
   * @param ascending if true return entries with sequence numbers >= start in ascending order
   *                  else return entries with sequence numbers <= start in descending order
   * @return the corresponding entries sorted accordingly
   */
  override def getFeedEntries(start: Long, count: Int, ascending: Boolean): List[FeedEntry] = {
    val entries: List[EntryData] = dialect.fetchFeedEntries(entryTableName, start, count, ascending)
    entries.map(toFeedEntry)
  }

  /**
   * Retrieves the most recent entries from the feedstore sorted in descending order
   *
   * @param count the amount of recent entries to return
   * @return a list of FeedEntries. a FeedEntry is a sequence number and its corresponding entry
   *         and sorted by descending sequence number
   */
  override def getMostRecentFeedEntries(count: Int): List[FeedEntry] = {
    val entries: List[EntryData] = dialect.fetchMostRecentFeedEntries(entryTableName, count)
    entries.map(toFeedEntry)
  }

  /**
   * @return The maximum sequence number used in this feed or minId if feed is empty.
   */
  override def maxId: Long = {
    dialect.fetchMaxEntryId(entryTableName)
  }

  override def minId: Long = 0L

  /**
   * @param sequenceNr sequence number to match
   * @param inclusive if true include the specified sequence number
   * @return the number of entries in the feed with sequence number lower than specified
   */
  override def getNumberOfEntriesLowerThan(sequenceNr: Long, inclusive: Boolean): Long = {
    dialect.fetchEntryCountLowerThan(entryTableName, sequenceNr, inclusive)
  }

  /**
   * push a list of entries to the feed
   * @param entries the entries to push to the feed
   */
  override def push(entries: Iterable[E]): Unit = {
    val timestamp: LocalDateTime = new LocalDateTime()
    entries foreach { entry =>
<<<<<<< HEAD
      dialect.addFeedEntry(entryTableName, EntryData(id = None, uuid = UUID.randomUUID().toString, value = ser(entry), timestamp = timestamp))
=======
      getEntryTableQuery += EntryModel(None, generateEntryID(), ser(entry), timestamp)
>>>>>>> 8b350b7a
    }
  }

  def createTables() = {
    createFeedTable
    createEntryTable(entryTableName = entryTableName)
  }

  def dropTables() = {
    dropFeedTable
    dropEntryTable(entryTableName = entryTableName)
  }

  /**
   * convert a database row (dbEntry) to a FeedEntry containing sequence number and Entry
   * @return the corresponding FeedEntry
   */
  private[this] def toFeedEntry(entry: EntryData): FeedEntry = {
    FeedEntry(
      entry.id.get,
      Entry(entry.uuid, entry.timestamp, Content(deser(entry.value), ""), Nil)
    )
  }

}<|MERGE_RESOLUTION|>--- conflicted
+++ resolved
@@ -1,13 +1,6 @@
 package be.wegenenverkeer.atom
 
-<<<<<<< HEAD
-import _root_.java.util.UUID
-
 import be.wegenenverkeer.atom.jdbc.{EntryData, Dialect}
-=======
-import be.wegenenverkeer.atom.models.EntryModel
-import be.wegenenverkeer.atom.slick.FeedComponent
->>>>>>> 8b350b7a
 import org.joda.time.LocalDateTime
 
 abstract class AbstractJdbcFeedStore[E](context: JdbcContext,
@@ -83,11 +76,7 @@
   override def push(entries: Iterable[E]): Unit = {
     val timestamp: LocalDateTime = new LocalDateTime()
     entries foreach { entry =>
-<<<<<<< HEAD
-      dialect.addFeedEntry(entryTableName, EntryData(id = None, uuid = UUID.randomUUID().toString, value = ser(entry), timestamp = timestamp))
-=======
-      getEntryTableQuery += EntryModel(None, generateEntryID(), ser(entry), timestamp)
->>>>>>> 8b350b7a
+      dialect.addFeedEntry(entryTableName, EntryData(id = None, generateEntryID, value = ser(entry), timestamp = timestamp))
     }
   }
 
