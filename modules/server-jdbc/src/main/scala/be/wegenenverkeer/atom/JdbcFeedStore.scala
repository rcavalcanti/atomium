--- conflicted
+++ resolved
@@ -2,11 +2,7 @@
 
 import _root_.java.util.UUID
 
-<<<<<<< HEAD
 import scala.collection.mutable
-=======
-import scala.collection.mutable.Map
->>>>>>> e49aff7e
 import be.wegenenverkeer.atom.models.{EntryModel, FeedModel}
 import be.wegenenverkeer.atom.slick.FeedComponent
 import org.joda.time.LocalDateTime
@@ -45,8 +41,6 @@
     })
   }
 
-
-
   /**
    * Retrieves entries with their sequence numbers from the feed
    *
@@ -56,11 +50,7 @@
    *                  else return entries with sequence numbers <= start in descending order
    * @return the corresponding entries sorted accordingly
    */
-<<<<<<< HEAD
   override def getFeedEntries(start:Long, count: Int, ascending: Boolean): List[FeedEntry] = {
-=======
-  override def getFeedEntries(start:Long, count: Int, ascending: Boolean): List[(Long, Entry[E])] = {
->>>>>>> e49aff7e
     implicit val session = context.session
 
     val query = if (ascending)
@@ -93,35 +83,22 @@
    * @return a list containing tuples of a sequence number and its corresponding entry
    *         and sorted by descending sequence number
    */
-<<<<<<< HEAD
   override def getMostRecentFeedEntries(count: Int): List[FeedEntry] = {
-=======
-  override def getMostRecentFeedEntries(count: Int): List[(Long, Entry[E])] = {
->>>>>>> e49aff7e
     implicit val session = context.session
 
     feedComponent.entriesTableQuery(feedModel)
       .sortBy(_.id.desc)
       .take(count)
-<<<<<<< HEAD
       .list(session).map(toFeedEntry)
-=======
-      .list(session).map(entryWithSequenceNumber)
->>>>>>> e49aff7e
   }
 
   /**
    * convert a database row (dbEntry) to a FeedEntry containing sequence number and Entry
    * @return the corresponding FeedEntry
    */
-<<<<<<< HEAD
   private[this] def toFeedEntry: (feedComponent.EntryTable#TableElementType) => FeedEntry = { dbEntry =>
     FeedEntry(dbEntry.id.get,
       Entry(dbEntry.uuid, dbEntry.timestamp, Content(deser(dbEntry.value), ""), Nil))
-=======
-  private[this] def entryWithSequenceNumber: (feedComponent.EntryTable#TableElementType) => (Long, Entry[E]) = { dbEntry =>
-    (dbEntry.id.get, Entry(dbEntry.uuid, dbEntry.timestamp, Content(deser(dbEntry.value), ""), Nil))
->>>>>>> e49aff7e
   }
 
   /**
@@ -143,11 +120,7 @@
  * in order to avoid redundant queries to the DB to retrieve the FeedModel
  */
 object FeedModelRegistry {
-  
-<<<<<<< HEAD
+
   val map: mutable.Map[String, FeedModel] = mutable.Map.empty[String, FeedModel]
-=======
-  val map: Map[String, FeedModel] = Map.empty[String, FeedModel]
->>>>>>> e49aff7e
-  
-}+
+}
